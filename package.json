{
  "name": "rc-table",
<<<<<<< HEAD
  "version": "5.6.11",
=======
  "version": "5.7.0",
>>>>>>> b9a7df86
  "description": "table ui component for react",
  "keywords": [
    "react",
    "react-table",
    "table",
    "component",
    "ui"
  ],
  "files": [
    "assets/*.css",
    "dist",
    "es",
    "lib"
  ],
  "main": "./lib/index",
  "module": "./es/index",
  "homepage": "http://github.com/react-component/table",
  "maintainers": [
    "yiminghe@gmail.com",
    "afc163@gmail.com"
  ],
  "repository": {
    "type": "git",
    "url": "git@github.com:react-component/table.git"
  },
  "bugs": {
    "url": "http://github.com/react-component/table/issues"
  },
  "licenses": "MIT",
  "config": {
    "port": 8000,
    "entry": {
      "rc-table": [
        "./assets/animation.less",
        "./assets/bordered.less",
        "./assets/index.less",
        "./src/index.js"
      ]
    }
  },
  "scripts": {
    "dist": "rc-tools run dist",
    "build": "rc-tools run build",
    "compile": "rc-tools run compile --babel-runtime",
    "gh-pages": "rc-tools run gh-pages",
    "start": "rc-tools run server",
    "pub": "rc-tools run pub --babel-runtime",
    "lint": "rc-tools run lint",
    "lint:fix": "rc-tools run lint --fix",
    "test": "jest",
    "coverage": "jest --coverage && cat ./coverage/lcov.info | coveralls"
  },
  "jest": {
    "collectCoverageFrom": [
      "src/**/*"
    ],
    "transform": {
      "\\.jsx?$": "./node_modules/rc-tools/scripts/jestPreprocessor.js"
    }
  },
  "dependencies": {
    "babel-runtime": "6.x",
    "component-classes": "^1.2.6",
    "lodash.get": "^4.4.2",
    "prop-types": "^15.5.8",
    "rc-util": "4.x",
    "shallowequal": "^0.2.2",
    "warning": "^3.0.0"
  },
  "devDependencies": {
    "coveralls": "^2.11.15",
    "enzyme": "^2.7.0",
    "enzyme-to-json": "^1.4.5",
    "expect.js": "~0.3.1",
    "jest": "^18.1.0",
    "jquery": "^1.11.2",
    "pre-commit": "1.x",
    "rc-animate": "^2.3.0",
    "rc-dropdown": "~1.4.10",
    "rc-menu": "^5.0.11",
    "rc-tools": "6.x",
    "react": "^15.2.1",
    "react-addons-test-utils": "^15.3.1",
    "react-dom": "^15.2.1",
    "react-test-renderer": "^15.5.4"
  },
  "pre-commit": [
    "lint"
  ]
}<|MERGE_RESOLUTION|>--- conflicted
+++ resolved
@@ -1,10 +1,6 @@
 {
   "name": "rc-table",
-<<<<<<< HEAD
-  "version": "5.6.11",
-=======
   "version": "5.7.0",
->>>>>>> b9a7df86
   "description": "table ui component for react",
   "keywords": [
     "react",
