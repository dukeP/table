--- conflicted
+++ resolved
@@ -119,12 +119,7 @@
         onMouseEnter={props.onHover.bind(null, true, index)}
         onMouseLeave={props.onHover.bind(null, false, index)}
         className={`${prefixCls} ${props.className} ${prefixCls}-level-${indent}`}
-        style={props.visible ? null : { display: 'none' }}
-<<<<<<< HEAD
-=======
-        ref={props.rowRef ? props.rowRef(record, index) : null}
->>>>>>> 4f3d8266
-      >
+        style={props.visible ? null : { display: 'none' }}>
         {cells}
       </tr>
     );
